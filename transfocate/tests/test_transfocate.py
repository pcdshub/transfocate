--- conflicted
+++ resolved
@@ -20,16 +20,7 @@
     lens._inserted.sim_put(0)
 
 
-<<<<<<< HEAD
 def sim_transfocator():
-=======
-@pytest.fixture(scope='function')
-def transfocator():
-    return make_fake_transfocator()
-
-
-def make_fake_transfocator():
->>>>>>> 859ba98c
     FakeTransfocator = make_fake_device(Transfocator)
     # Create our base transfocator
     trans = FakeTransfocator("TST:LENS", name='Transfocator')
@@ -85,24 +76,15 @@
     transfocator.interlock.limits.low.sim_put(0.)
     transfocator.interlock.limits.high.sim_put(1500.)
     combo = transfocator.find_best_combo(target=302.5)
-<<<<<<< HEAD
     assert combo.nlens == 1
     print(combo.image(0.0))
     assert np.isclose(302.5, combo.image(0.0), atol=0.1)
-=======
-    assert combo.nlens == 2
-    assert np.isclose(302.5, combo.image(0.0), atol=0.2)
->>>>>>> 859ba98c
 
 
 def test_transfocator_focus_at(transfocator):
     # test with tfs[0] and xrt[0]
-<<<<<<< HEAD
     # Insert Transfocator lenses so we can test that they are properly removed
     transfocator.beam_energy.put(9536.5)
-=======
-    # Set Transfocator lenses to the wrong state for this focus
->>>>>>> 859ba98c
     for lens in transfocator.tfs_lenses:
         if lens == transfocator.tfs_02:
             remove(lens)
