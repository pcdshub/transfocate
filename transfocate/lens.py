"""
Basic Lens object handling
"""
############
# Standard #
############
import logging
###############
# Third Party #
###############

logger = logging.getLogger(__name__)

##########
# Module #
##########

class Lens(object):
    """
    Data structure for basic Lens object
    """
    def __init__(self, radius, z, focus):
        """
        Parameters
        ----------
        radius : float
            Radius of beryllium lens measured in microns (um). Affects focus of lens  
        z : float
            Lens position along beam pipelin measure in meters (m).
        focus : float
            Focal length of lens in meters (m). Is a function of radius
        """
        self.radius=radius
        self.z=z
        self.focus=focus

    def image_from_obj(self, z_obj):
        """
        Method calculates the image distance in meters along the beam
        pipeline from a point of origin given the focal length of the lens, location of lens, and location of
        object.

        Parameters
        ----------
        z_obj
            Location of object along the beamline in meters (m)

        Returns
        -------
        float
            Returns the distance z_im of the image along the beam pipeline from
            a point of origin in meters (m)
        Note
        ----
        If the location of the object (z_obj) is equal to the focal length of
        the lens, this function will return infinity.
        """
        if z_obj==self.focus:
            return np.inf
        o=self.z-z_obj
        i_inv=(1/self.focus)-(1/o)
        i=1/i_inv
        z_im=i+self.z

        logger.debug("object measurement: %s i_invers: %s i: %s z image:%s"%(o, i_inv, i, z_im))
        return z_im

class LensConnect(object):
    """
    Data structure for a basic system of lenses
    """
    
    def __init__(self, *args, **kwargs):
        """
        Parameters
        ----------
        *args
            Variable length argument list of the lenses in the system, their radii,
            z position, and focal length.
        **kwargs
            Arbitraty keyword argumens.
        """
        self.lenses=args

    @property
    def effective_radius(self):
        """
        Method calculates the effective radius of the lens array

        Returns
        -------
        float
            returns the effective radius of the lens array.
        """
<<<<<<< HEAD
        collect=0
        for lens in self.lenses:
            collect+=(1/lens.radius)
            #print (lens.radius)
        return 1/collect
=======
        if not self.lenses or len(self.lenses)==0:
            return 0 #this method is only used if we impliment the option of No xrt/tfs lenses

        else:
            collect=0
            for lens in self.lenses:
                collect+=(1/lens.radius)
            logger.debug("lens radius: %s length of lens list: %s collect variable %s"%(lens.radius, len(self.lenses), collect)) 
            return 1/collect
>>>>>>> 8d9999e8

    def image(self, z_obj):
        """
        Method recursively calculates the z location of the image of a system of
        lenses and returns it in meters (m)
    
        Parameters
        ----------
        z_obj
            Location of the object along the beam pipline from a designated point
            of origin in meters (m)
        
        Returns
        -------
        float
            returns the location z of a system of lenses in meters (m).
        """
        image=z_obj
        lens_list=self.z_based_sort
        for lens in lens_list:
<<<<<<< HEAD
            print (image)
=======
>>>>>>> 8d9999e8
            image=lens.image_from_obj(image)
            logger.debug("image: %s" %(image))
        return image

    @property
    def z_based_sort(self):
        """
        Method sorts the array of lenses into a new list based on their z
        position along the beamline.  Lenses are sorted in ascending order.

        Returns
        -------
        list
            Returns the sorted list of lenses 
        """
<<<<<<< HEAD
        sorted_lenses=sorted(self.lenses, key=lambda lens: lens.z)
        for lens in sorted_lenses:
            print (lens.z)
=======
        count=0
        sorted_lenses=sorted(self.lenses, key=lambda lens: lens.z)
        for lens in sorted_lenses:
            count +=1
            logger.debug("z position for lens number %s is %s" %(count,lens.z))
>>>>>>> 8d9999e8
        return sorted_lenses

    def nlens(self):
        """
        Method calculates the total number of lenses in the Lens array.

        Returns
        -------
        int
            Returns the total number of lenses in the array.
        """
<<<<<<< HEAD
=======
        logger.debug("number of lenses in list: %s" %(len(self.lenses)))
>>>>>>> 8d9999e8
        return len(self.lenses)<|MERGE_RESOLUTION|>--- conflicted
+++ resolved
@@ -92,13 +92,6 @@
         float
             returns the effective radius of the lens array.
         """
-<<<<<<< HEAD
-        collect=0
-        for lens in self.lenses:
-            collect+=(1/lens.radius)
-            #print (lens.radius)
-        return 1/collect
-=======
         if not self.lenses or len(self.lenses)==0:
             return 0 #this method is only used if we impliment the option of No xrt/tfs lenses
 
@@ -108,7 +101,6 @@
                 collect+=(1/lens.radius)
             logger.debug("lens radius: %s length of lens list: %s collect variable %s"%(lens.radius, len(self.lenses), collect)) 
             return 1/collect
->>>>>>> 8d9999e8
 
     def image(self, z_obj):
         """
@@ -129,10 +121,6 @@
         image=z_obj
         lens_list=self.z_based_sort
         for lens in lens_list:
-<<<<<<< HEAD
-            print (image)
-=======
->>>>>>> 8d9999e8
             image=lens.image_from_obj(image)
             logger.debug("image: %s" %(image))
         return image
@@ -148,17 +136,11 @@
         list
             Returns the sorted list of lenses 
         """
-<<<<<<< HEAD
-        sorted_lenses=sorted(self.lenses, key=lambda lens: lens.z)
-        for lens in sorted_lenses:
-            print (lens.z)
-=======
         count=0
         sorted_lenses=sorted(self.lenses, key=lambda lens: lens.z)
         for lens in sorted_lenses:
             count +=1
             logger.debug("z position for lens number %s is %s" %(count,lens.z))
->>>>>>> 8d9999e8
         return sorted_lenses
 
     def nlens(self):
@@ -170,8 +152,5 @@
         int
             Returns the total number of lenses in the array.
         """
-<<<<<<< HEAD
-=======
         logger.debug("number of lenses in list: %s" %(len(self.lenses)))
->>>>>>> 8d9999e8
         return len(self.lenses)